--- conflicted
+++ resolved
@@ -196,113 +196,6 @@
 
     output = style_transfer(content_path=content_path, style_path=style_path)
 
-<<<<<<< HEAD
-        target_features  = vgg(target)  # Get the features of the target image
-        content_features = vgg(content) # Get the features of the content image
-        style_features   = vgg(style)   # Get the features of the style image
-        
-        content_loss = calc_content_loss(target_features[1], content_features[1]) # Calculate the content loss
-        style_loss   = calc_style_loss(target_features,      style_features)      # Calculate the style loss
-        
-        # Calculate the total loss
-        loss = alpha * content_loss + beta * style_loss
-        
-        optimizer.zero_grad() # Zero the gradients
-        loss.backward()       # Backpropagate the loss
-        optimizer.step()      # Update the target image
-
-        # if i % 50 == 0: # Print the loss every 50 iterations
-        #    print(f'Iteration {i}, Loss: {loss.item()}')
-
-        if i % 10 == 0:
-            print(f'Iteration {i}, Loss: {loss.item()}')
-            
-            
-            # Print the image every 10 iterations
-            output_image = target.cpu().clone().squeeze(0).detach().numpy()  # Remove batch dimension (squeeze), convert to a NumPy array for visualization
-            output_image = output_image.transpose(1, 2, 0)  # If the tensor shape is (C, H, W), we need to transpose it to (H, W, C)
-            
-            # Denormalize the image
-            mean = np.array([0.485, 0.456, 0.406])
-            std = np.array([0.229, 0.224, 0.225])
-            output_image = std * output_image + mean  # Denormalize
-            output_image = np.clip(output_image, 0, 1)  # Clip values to [0, 1] range for display
-            
-            # Convert to PIL image
-            output_image = (output_image * 255).astype(np.uint8)  # Convert to uint8
-            output_image = Image.fromarray(output_image)  # Convert to PIL image
-            
-            # Display the image
-            plt.imshow(output_image)
-            plt.title(f'Iteration {i}')
-            plt.axis('off')  # Hide the axis
-            
-            # Save the image
-            output_image.save(f'style-transfer/images/output_image{i}.jpg')
-            
-            '''
-            output_image = target.cpu().clone().squeeze(0)
-            output_image = transforms.ToPILImage()(output_image)
-            plt.imshow(output_image)
-            plt.title(f'Iteration {i}')
-            output_image.save(f'style-transfer/images/output_image{i}.jpg') 
-            plt.show() 
-            '''     
-
-    
-    return target  # Return the target image
-
-
-# Loss calculation HYPERPARAMETER weights
-alpha = 1.0  # Weight for content loss
-beta = 250.0   # Weight for style loss
-
-# Call the function to get the device
-device = set_device()
-print(f"Using device: {device}")
-
-# Load content and style images
-content = load_image('style-transfer/content.jpeg', transform)  # Load the content image
-
-''' CONVERSION BACK TO NORMAL IMAGE
-# MODIFIED: Convert the tensor back to a PIL image
-content_image = content.cpu().clone().squeeze(0).detach().numpy() # Remove batch dimension (squeeze), convert to a NumPy array for visualization
-content_image = content_image.transpose(1, 2, 0) # If the tensor shape is (C, H, W), we need to transpose it to (H, W, C)
-mean = [0.485, 0.456, 0.406] # If the image is normalized (e.g., using mean/std) ... 
-std = [0.229, 0.224, 0.225]  # ... you may need to denormalize it
-content_image = (content_image * std) + mean  # Denormalize
-content_image = content_image.clip(0, 1) # Clip values to [0, 1] range for display
-# content_image = transforms.ToPILImage()(content_image) # Conver to PIL
-plt.imshow(content_image)
-plt.title('ModiConv | After Load Image')
-plt.show()
-
-# ORIGINAL: Convert the tensor back to a PIL image
-originalConversion = content.cpu().clone().squeeze(0)  # Move to CPU, clone, and remove batch dimension
-originalConversion = transforms.ToPILImage()(originalConversion)  # Convert to PIL image
-plt.imshow(originalConversion)
-plt.title('OrigConv | After Load Image')
-plt.show()
-'''
-
-style   = load_image('style-transfer/style.jpeg',   transform, shape=content.shape[-2:])  # Load the style image with the same shape as the style image
-
-# Initialize the model
-vgg = VGG().to(device).eval()  # Move the model to the appropriate device and set it to evaluation mode
-
-# Perform style transfer
-output = style_transfer(vgg, content, style)  # Perform style transfer
-
-# Save the output image
-output_image = output.cpu().clone().squeeze(0)        # Move the output image to the CPU and remove the batch dimension
-output_image = transforms.ToPILImage()(output_image)  # Convert the tensor to a PIL (Python Image Library) image
-output_image.save('output_image.jpg')                 # Save the output image
-
-# Display the output image
-plt.imshow(output_image)  # Display the output image
-plt.show()  # Show the plot
-=======
     print("Saving output image")
     save_image(output, output_path)
-    print(f"Output saved as {output_path}")
->>>>>>> 591db04a
+    print(f"Output saved as {output_path}")